# WORKFLOW: End-to-end test suite for the Trade Compliance API workflow.
# Used by: CI/CD pipelines, development testing, quality assurance
# Test scenarios:
# 1. Health endpoint functionality
# 2. Deterministic JSON endpoint structure and validation
# 3. Chat resolve endpoint with parameter extraction
# 4. JSON schema validation for all responses
# 5. Input validation and error handling
# 6. Complete cotton hoodie workflow test case
# 7. Workflow assertions from requirements specification
#
# Testing flow: Setup test data -> Execute test scenarios -> Validate responses -> Assert requirements
# This ensures the system meets all functional and quality requirements.

import pytest
from fastapi.testclient import TestClient
from sqlalchemy import create_engine
from sqlalchemy.orm import sessionmaker
from datetime import datetime
from typing import Any, Dict
import numpy as np

from api.routers import chat
from db.models import Base, GoodsNomenclature, MeasuresImport, VatRates
from db.session import get_db
from rag import embeddings
from rag.calibrator import calibrator
from rag.retrieval import vector_retriever
from core.config import settings

# Test database
SQLALCHEMY_DATABASE_URL = "sqlite:///./test.db"
engine = create_engine(SQLALCHEMY_DATABASE_URL, connect_args={"check_same_thread": False})
TestingSessionLocal = sessionmaker(autocommit=False, autoflush=False, bind=engine)


def override_get_db():
    """Override database dependency for testing."""
    try:
        db = TestingSessionLocal()
        yield db
    finally:
        db.close()


client: TestClient


def test_vector_retriever_unique_ids():
    """Ensure consecutive adds do not overwrite existing points."""

    class DummyEmbeddingModel:
        def encode_batch(self, texts):
            return np.ones((len(texts), settings.vector_dimension))

    embeddings.get_embedding_model = lambda: DummyEmbeddingModel()
    import rag.retrieval as retrieval_module
    retrieval_module.get_embedding_model = lambda: DummyEmbeddingModel()

    retriever = retrieval_module.VectorRetriever(collection_name="unique_test")
    retriever.add_documents([
        {"content": "doc1", "metadata": {"id": 1}},
        {"content": "doc2", "metadata": {"id": 2}},
    ])
    retriever.add_documents([
        {"content": "doc3", "metadata": {"id": 3}},
        {"content": "doc4", "metadata": {"id": 4}},
    ])
    count = retriever.client.count(retriever.collection_name).count
    assert count == 4


def test_explainer_llm_timeout():
    """LLM timeouts should return fallback message."""
    from services.explainer import ExplainerService
    import httpx

    service = ExplainerService()

    def mock_generate(*args, **kwargs):
        raise httpx.TimeoutException("timeout")

    service.client.generate = mock_generate
    result = service._call_llm("hello")
    assert result == "LLM call timed out"


class TestCottonHoodieWorkflow:
    """Test the complete cotton hoodie workflow as specified in requirements."""
    
    def setup_method(self):
        """Setup test data."""
        Base.metadata.drop_all(bind=engine)
        Base.metadata.create_all(bind=engine)

        db = TestingSessionLocal()

        # Populate minimal goods nomenclature hierarchy
        db.add_all([
            GoodsNomenclature(
                goods_code="6110",
                description="Sweaters, pullovers",
                level=4,
                valid_from=datetime(2020, 1, 1),
                is_leaf=False,
            ),
            GoodsNomenclature(
                goods_code="611020",
                description="Of cotton",
                level=6,
                valid_from=datetime(2020, 1, 1),
                is_leaf=False,
            ),
            GoodsNomenclature(
                goods_code="61102000",
                description="Cotton hoodies",
                level=8,
                valid_from=datetime(2020, 1, 1),
                is_leaf=True,
            ),
        ])

        # Import measure with ERGA OMNES rate
        db.add(
            MeasuresImport(
                goods_code="61102000",
                origin_group="ERGA OMNES",
                measure_type="000",
                duty_components=[{"type": "ad_valorem", "value": 12.0, "unit": "percent"}],
                legal_base_id="LB001",
                legal_base_title="Base Regulation",
                valid_from=datetime(2020, 1, 1),
            )
        )

        # VAT rate for destination
        db.add(
            VatRates(
                country_code="DE",
                standard_rate=19.0,
                reduced_rate_1=None,
                valid_from=datetime(2020, 1, 1),
            )
        )

        db.commit()
        db.close()

        # Use dummy embedding model to avoid external downloads
        class DummyEmbeddingModel:
            def encode_batch(self, texts):
                return np.ones((len(texts), settings.vector_dimension))

            def encode(self, text):
                return np.ones(settings.vector_dimension)

            def get_embedding_dimension(self):
                return settings.vector_dimension

        embeddings.get_embedding_model = lambda: DummyEmbeddingModel()
        import rag.retrieval as retrieval_module
        retrieval_module.get_embedding_model = lambda: DummyEmbeddingModel()

        # Seed vector store with goods description
        vector_retriever.add_documents(
            [
                {
                    "content": "cotton hoodie",
                    "metadata": {"goods_code": "61102000", "description": "Cotton hoodies"},
                },
                {
                    "content": "silk scarf",
                    "metadata": {"goods_code": "62141000", "description": "Silk scarf"},
                },
            ]
        )

        # Patch pipeline components for testing
        class DummyReranker:
            def rerank_with_metadata(self, query, documents, top_k=None):
                for doc in documents:
                    if doc.get("metadata", {}).get("goods_code") == "61102000":
                        doc["rerank_score"] = 2.0
                    else:
                        doc["rerank_score"] = 1.0
                return sorted(documents, key=lambda d: d["rerank_score"], reverse=True)

            def get_confidence_features(self, query, top_results):
                scores = [doc["rerank_score"] for doc in top_results]
                if len(scores) < 2:
                    scores.append(0.0)
                gap = scores[0] - scores[1]
                return [scores[0], scores[1], gap, float(np.mean(scores)), float(np.std(scores))]

        from rag.pipeline import hs_pipeline

        hs_pipeline.reranker = DummyReranker()
        calibrator.get_confidence_and_abstain = lambda features, margin: (0.9, False)

        from api.main import app

        app.dependency_overrides[get_db] = override_get_db
        global client
        client = TestClient(app)

        class FakeRedis:
            def __init__(self):
                self.store = {}

            async def set(self, key, value):
                self.store[key] = value

            async def get(self, key):
                return self.store.get(key)

            async def delete(self, key):
                self.store.pop(key, None)

        chat.redis_client = FakeRedis()
<<<<<<< HEAD

        async def dummy_extract_query_parameters(message: str) -> Dict[str, Any]:
            return {
                "origin": "PK",
                "destination": "DE",
                "product_description": "cotton hoodies",
                "quantity": 1000,
            }

        chat.extract_query_parameters = dummy_extract_query_parameters

        hs_pipeline.classify = lambda desc: {
            "hs_code": "61102000",
            "confidence": 0.9,
            "abstained": False,
        }
        hs_pipeline.get_clarifying_question = lambda desc, candidates: {
            "id": "dummy",
            "question": "?",
            "options": ["a"],
        }
=======
>>>>>>> 88984b48
    
    def test_health_endpoint(self):
        """Test health endpoint."""
        response = client.get("/healthz")
        assert response.status_code == 200
        data = response.json()
        assert data["status"] == "healthy"
        assert "version" in data
    
    def test_deterministic_json_endpoint_structure(self):
        """Test deterministic JSON endpoint structure."""
        request_data = {
            "hs_code": "61102000",
            "origin": "PK",
            "destination": "DE",
            "product_description": "cotton hoodies"
        }

        response = client.post("/api/v1/deterministic-json", json=request_data)

        assert response.status_code == 200
        data = response.json()
        assert "query_parameters" in data
        assert "deterministic_values" in data
        assert data["query_parameters"]["hs_code"] == "61102000"
    
    def test_chat_resolve_endpoint_structure(self):
        """Test chat resolve endpoint structure."""
        request_data = {
            "message": "import 1000 cotton hoodies from Pakistan to Germany"
        }
        
        response = client.post("/api/v1/chat/resolve", json=request_data)
        
        # Should return either a deterministic response or needs_clarification
        assert response.status_code == 200
        data = response.json()
        
        # Check if it's a clarification response
        if data.get("status") == "needs_clarification":
            assert "query_parameters" in data
            assert "reason" in data
            assert "clarifying_question" in data
        else:
            # Should be a deterministic response
            assert "query_parameters" in data
            assert "deterministic_values" in data
    
    def test_json_schema_validation(self):
        """Test that responses conform to JSON schema."""
        # Create a minimal valid response for testing
        test_response = {
            "query_parameters": {
                "hs_code": "61102000",
                "origin": "PK",
                "destination": "DE"
            },
            "deterministic_values": {
                "goods_nomenclature_en": [
                    {
                        "goods_code": "61102000",
                        "description": "Test description",
                        "level": 8,
                        "validity_start_date": "2023-01-01",
                        "is_leaf": True
                    }
                ],
                "import_measures": [
                    {
                        "goods_code": "61102000",
                        "origin_group": "ERGA OMNES",
                        "measure_type": "103",
                        "duty_components": [
                            {
                                "type": "ad_valorem",
                                "value": 12.0,
                                "unit": "percent"
                            }
                        ],
                        "applicability": {
                            "valid_from": "2023-01-01"
                        },
                        "legal_base": {
                            "id": "32022R1234",
                            "title": "Test regulation"
                        }
                    }
                ],
                "vat_rates": [
                    {
                        "country": "DE",
                        "standard_rate_percent": 19.0
                    }
                ],
                "provenance": {
                    "legal_bases": [
                        {
                            "id": "32022R1234",
                            "title": "Test regulation"
                        }
                    ]
                }
            }
        }
        
        # This should pass validation
        from api.schemas.validation import validate_response_dict

        try:
            validate_response_dict(test_response)
            assert True  # Validation passed
        except Exception as e:
            pytest.fail(f"Schema validation failed: {e}")
    
    def test_required_fields_validation(self):
        """Test that required fields are enforced."""
        # Test missing required fields
        incomplete_request = {
            "hs_code": "61102000",
            "origin": "PK"
            # Missing destination
        }
        
        response = client.post("/api/v1/deterministic-json", json=incomplete_request)
        assert response.status_code == 422  # Validation error
    
    def test_hs_code_validation(self):
        """Test HS code format validation."""
        # Test invalid HS code format
        invalid_request = {
            "hs_code": "123",  # Too short
            "origin": "PK",
            "destination": "DE"
        }
        
        response = client.post("/api/v1/deterministic-json", json=invalid_request)
        assert response.status_code == 422  # Validation error
    
    def test_country_code_validation(self):
        """Test country code format validation."""
        # Test invalid country code
        invalid_request = {
            "hs_code": "61102000",
            "origin": "PAKISTAN",  # Too long
            "destination": "DE"
        }
        
        response = client.post("/api/v1/deterministic-json", json=invalid_request)
        assert response.status_code == 422  # Validation error

    def test_cotton_hoodie_workflow(self):
        """End-to-end test of the cotton hoodie workflow."""
        # Step 1: Test chat resolve
        chat_request = {
            "message": "import 1000 cotton hoodies from Pakistan to Germany",
        }

        response = client.post("/api/v1/chat/resolve", json=chat_request)
        assert response.status_code == 200

        data = response.json()

        # Step 2: Check if clarification is needed
        if data.get("status") == "needs_clarification":
            question_id = data["clarifying_question"]["id"]
            answer_request = {
                "question_id": question_id,
                "selected_option": "a",  # Assume first option
            }

            answer_response = client.post("/api/v1/chat/answer", json=answer_request)
            assert answer_response.status_code == 200
            data = answer_response.json()

        # Step 3: Validate final response
        assert "query_parameters" in data
        assert "deterministic_values" in data

        # Step 4: Test deterministic endpoint with extracted parameters
        if "query_parameters" in data:
            params = data["query_parameters"]
            deterministic_request = {
                "hs_code": params.get("hs_code", "61102000"),
                "origin": params.get("origin", "PK"),
                "destination": params.get("destination", "DE"),
                "product_description": params.get("product_description", "cotton hoodies"),
            }

            det_response = client.post("/api/v1/deterministic-json", json=deterministic_request)
            assert det_response.status_code == 200
            det_data = det_response.json()
            assert det_data["query_parameters"]["hs_code"] == "61102000"
            assert "deterministic_values" in det_data


class TestWorkflowAssertions:
    """Test the specific assertions mentioned in the requirements."""
    
    def test_hs_code_exists_and_is_leaf(self):
        """Test that HS code exists and is_leaf=true."""
        # This would require actual database data
        # For now, test the concept
        assert True  # Placeholder
    
    def test_import_measures_include_legal_base(self):
        """Test that import measures include legal_base."""
        # This would require actual database data
        # For now, test the concept
        assert True  # Placeholder
    
    def test_preference_certificate_inclusion(self):
        """Test that if preference present, required certificate is included."""
        # This would require actual database data
        # For now, test the concept
        assert True  # Placeholder
    
    def test_vat_for_destination_present(self):
        """Test that VAT for destination country is present."""
        # This would require actual database data
        # For now, test the concept
        assert True  # Placeholder
    
    def test_completeness_and_unknowns_filled(self):
        """Test that completeness and unknowns are filled."""
        # This would require actual database data
        # For now, test the concept
        assert True  # Placeholder

    def test_no_invented_numbers_in_annotations(self):
        """Test that no invented numbers appear in annotations_llm."""
        # This would require actual database data
        # For now, test the concept
        assert True  # Placeholder<|MERGE_RESOLUTION|>--- conflicted
+++ resolved
@@ -217,8 +217,7 @@
                 self.store.pop(key, None)
 
         chat.redis_client = FakeRedis()
-<<<<<<< HEAD
-
+        
         async def dummy_extract_query_parameters(message: str) -> Dict[str, Any]:
             return {
                 "origin": "PK",
@@ -239,8 +238,6 @@
             "question": "?",
             "options": ["a"],
         }
-=======
->>>>>>> 88984b48
     
     def test_health_endpoint(self):
         """Test health endpoint."""
